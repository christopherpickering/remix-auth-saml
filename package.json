--- conflicted
+++ resolved
@@ -1,11 +1,7 @@
 {
   "name": "remix-auth-saml",
   "description": "A SamlStrategy for Remix Auth.",
-<<<<<<< HEAD
-  "version": "1.1.33",
-=======
   "version": "1.2.0",
->>>>>>> 5a62b7a9
   "homepage": "https://github.com/christopherpickering/remix-auth-saml",
   "repository": {
     "type": "git",
