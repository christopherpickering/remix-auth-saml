{
  "name": "remix-auth-saml",
  "description": "A SamlStrategy for Remix Auth.",
<<<<<<< HEAD
  "version": "1.0.1",
=======
  "version": "1.0.3",
>>>>>>> 80a351fa
  "homepage": "https://github.com/christopherpickering/remix-auth-saml",
  "repository": {
    "type": "git",
    "url": "github:christopherpickering/remix-auth-saml"
  },
  "main": "./build/index.js",
  "types": "./build/index.d.ts",
  "scripts": {
    "build": "tsc --project tsconfig.json",
    "typecheck": "tsc --project tsconfig.json --noEmit",
    "lint": "eslint --ext .ts,.tsx src/",
    "test": "jest --config=config/jest.config.ts --passWithNoTests",
    "coverage": "npm run test -- --coverage",
    "format": "prettier --write .",
    "pre-commit": "lint-staged",
    "commit": "git add . && npm run pre-commit && git add . && cz --no-verify"
  },
  "keywords": [
    "remix",
    "remix-auth",
    "auth",
    "authentication",
    "strategy"
  ],
  "license": "MIT",
  "files": [
    "build",
    "package.json",
    "README.md"
  ],
  "peerDependencies": {
    "@remix-run/server-runtime": "^1.0.0"
  },
  "devDependencies": {
    "@babel/core": "^7.14.2",
    "@babel/preset-env": "^7.14.1",
    "@babel/preset-react": "^7.13.13",
    "@babel/preset-typescript": "^7.13.0",
    "@remix-run/node": "^1.0.3",
    "@remix-run/react": "^1.1.1",
    "@remix-run/server-runtime": "^1.0.0",
    "@types/debug": "^4.1.7",
    "@types/jest": "^29.5.1",
    "@typescript-eslint/eslint-plugin": "^5.59.5",
    "@typescript-eslint/parser": "^5.59.5",
    "babel-jest": "^29.5.0",
    "eslint": "^8.40.0",
    "eslint-config-prettier": "^8.3.0",
    "eslint-plugin-jest": "^27.2.1",
    "eslint-plugin-jest-dom": "^4.0.3",
    "eslint-plugin-prettier": "^4.2.1",
    "eslint-plugin-unicorn": "^47.0.0",
    "jest": "^29.5.0",
    "jest-fetch-mock": "^3.0.3",
    "prettier": "^2.3.2",
    "react": "^18.2.0",
    "ts-node": "^10.9.1",
    "typescript": "^5.0.4",
    "semantic-release": "21.0.2",
    "@semantic-release/changelog": "6.0.3",
    "@semantic-release/commit-analyzer": "9.0.2",
    "@semantic-release/git": "10.0.1",
    "@semantic-release/github": "8.0.7",
    "@semantic-release/npm": "^10.0.0",
    "cz-conventional-changelog": "3.3.0",
    "lint-staged": "^13.1.0"
  },
  "dependencies": {
    "debug": "^4.3.4",
    "remix-auth": "^3.0.0",
    "samlify": "^2.8.10",
    "tiny-invariant": "^1.3.1"
  },
  "config": {
    "commitizen": {
      "path": "./node_modules/cz-conventional-changelog"
    }
  },
  "lint-staged": {
    "**/*.{ts,css,less,scss,js,json,md,yaml,html}": [
      "yarn format"
    ]
  }
}<|MERGE_RESOLUTION|>--- conflicted
+++ resolved
@@ -1,11 +1,7 @@
 {
   "name": "remix-auth-saml",
   "description": "A SamlStrategy for Remix Auth.",
-<<<<<<< HEAD
-  "version": "1.0.1",
-=======
   "version": "1.0.3",
->>>>>>> 80a351fa
   "homepage": "https://github.com/christopherpickering/remix-auth-saml",
   "repository": {
     "type": "git",
